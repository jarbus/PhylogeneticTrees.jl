using DataStructures
using Serialization
<<<<<<< HEAD
export serialize, deserialize
=======
export serialize, deserialize, purge_unreachable_nodes!
>>>>>>> 2e8aa3c2
# This needs to be mutable to we can update the references 
# to other nodes for the garbage collector
mutable struct PhylogeneticNode
    id::Int
    parent::Union{PhylogeneticNode, Nothing}
    children::Vector{PhylogeneticNode}
end

function Base.:(==)(node1::PhylogeneticNode, node2::PhylogeneticNode)::Bool
    # Checks that the structure and IDs of all nodes are equal, does not care
    # about the memory location of the nodes
    node1.id == node2.id || return false
    # check that parents are either both nothing or their ids are equal
    isnothing(node1.parent) == isnothing(node2.parent) || return false
    isnothing(node1.parent) || node1.parent.id == node2.parent.id || return false
    # Check that all children are equal
    length(node1.children) == length(node2.children) || return false
    all(i -> node1.children[i] == node2.children[i], 1:length(node1.children))
end


mutable struct PhylogeneticTree
    genesis::Vector{PhylogeneticNode}
    tree::Dict{Int,PhylogeneticNode}
    leaves::Dict{Int,PhylogeneticNode}
    mrca::Union{PhylogeneticNode, Nothing}
end

# Serialization of large trees causes a stack overflow error,
# so we convert the tree to a dict
function Serialization.serialize(s::AbstractSerializer, tree::PhylogeneticTree)
    serialized_tree = Dict{Int, Any}()
    for node in values(tree.tree)
        serialized_tree[node.id] = [isnothing(node.parent) ? 0 : node.parent.id,
                                    [child.id for child in node.children]]
    end
    # We specify that we are writing a PhylogeneticTree so the correct deserialization
    # function is called
    Serialization.writetag(s.io, Serialization.OBJECT_TAG)
    Serialization.serialize(s, PhylogeneticTree)
    Serialization.serialize(s, serialized_tree)
end

function Serialization.deserialize(s::AbstractSerializer, ::Type{PhylogeneticTree})
    serialized_tree = Serialization.deserialize(s)
    # Create empty tree
    tree = PhylogeneticTree(Int[])
    # Add all nodes to tree
    for (id, (parent_id, child_ids)) in serialized_tree
        tree.tree[id] = PhylogeneticNode(id, nothing, [])
    end
    # Add connections between nodes
    for (id, (parent_id, child_ids)) in serialized_tree
        node = tree.tree[id]
        node.parent = parent_id == 0 ? nothing : tree.tree[parent_id]
        node.children = [tree.tree[child_id] for child_id in child_ids if child_id in keys(tree.tree)]
        if length(node.children) == 0
            tree.leaves[id] = node
        end
        if isnothing(node.parent)
            push!(tree.genesis, node)
        end
    end
    return tree
end

function PhylogeneticTree()
    error("Genesis population must be provided for PhylogeneticTree")
end
function PhylogeneticTree(genesis_pop_ids::Vector{Int})
    genesis = [PhylogeneticNode(id, nothing, []) for id in genesis_pop_ids]
    tree = Dict(node.id => node for node in genesis)
    leaves = Dict(node.id => node for node in genesis)
    return PhylogeneticTree(genesis, tree, leaves, nothing)
end

function add_child!(tree::PhylogeneticTree, parent_id::Int, child_id::Int)
    @assert child_id > parent_id "Child node must have a larger ID than parent, but got $child_id <= $parent_id"
    @assert parent_id ∈ keys(tree.tree) "Parent node $parent_id must be in tree"
    @assert child_id ∉ keys(tree.tree) "Child node must not be in tree"
    parent = tree.tree[parent_id]
    child = PhylogeneticNode(child_id, parent, [])
    push!(parent.children, child)   # add child to parent's children
    tree.tree[child_id] = child     # add child to tree
    delete!(tree.leaves, parent_id) # remove parent from leaves
    tree.leaves[child_id] = child   # add child to leaves
end

function compute_pairwise_distances!(tree::PhylogeneticTree,
                                     ids::Set{Int};
                                     remove_unreachable_nodes=false,
                                     max_distance::Int=typemax(Int))
    """Compute pairwise distances between nodes in the tree, and between 
    nodes in the tree and the MRCA. Distances are computed between nodes in
    `ids` and their ancestors, all the way up to the MRCA.
    

    Params:
        tree::PhylogeneticTree: the tree to compute distances for
        ids::Set{Int}: the set of IDs to start working up the tree
        remove_unreachable_nodes::Bool: if true, only keep nodes BETWEEN the
            MRCA and the IDs in the tree. If false, keep all nodes in the tree. This is
            different from the behavior of `purge_unreachable_nodes!` which removes
            all nodes that are not reachable from the set of ids, including the MRCA.

    Returns:
        mrca::Union{Int, Nothing}: the MRCA of the tree
        pairwise_distances::Dict{Tuple{Int,Int}, Int} where pairwise_distances[id1, id2]
            is the distance between id1 and id2
        mrca_distances::Dict{Int, Int} where mrca_distances[id] is the distance between
            id and the MRCA
    """

    # offspring_distances[id1] is the distance between id1 and all of its offspring
    # starting from the ids, we work our way up the tree, merging and 
    # incrementing offspring_distances as we go
    offspring_distances = Dict{Int, Dict{Int, Int}}()

    # pairwise_distances[i] is a tuple [id1, id2, dist] where
    # dist is the distance between id1 and id2, and id1 <= id2
    num_nodes = length(tree.tree)
    pairwise_distances = Vector{NTuple{3,Int}}(undef, Int((num_nodes*(num_nodes+1))/2))
    pair_id = 1

    # We use a priority queue to process nodes from oldest to youngest. This
    # guarantees that we will have computed the pairwise distances within the
    # subtree rooted at a node before we process that node.
    pq = PriorityQueue{PhylogeneticNode, Int}(Base.Order.Reverse)

    mrca = nothing
    genesis_nodes = Set{PhylogeneticNode}()

    # start off with leaves/members of pop
    for id in ids
        pq[tree.tree[id]] = id
    end
    # process nodes from oldest to youngest, computing pairwise distances between all
    # children each time as we work our way up the tree
    while length(pq) > 0
        node = dequeue!(pq)

        # node is the MRCA if there are no more nodes in the queue
        # and we haven't seen any other genesis nodes
        if length(pq) == 0 && length(genesis_nodes) == 0
            mrca = node.id
        end
        # add parent if it exists and node is not the MRCA
        if !isnothing(node.parent) && length(pq) > 0
            pq[node.parent] = node.parent.id
        end
        if isnothing(node.parent)
            push!(genesis_nodes, node)
        end

        # compute distance between each offspring and node
        offspring_distances[node.id] = Dict{Int, Int}(node.id => 0)
        pairwise_distances[pair_id] = (node.id, node.id, 0)
        pair_id += 1
        for child in node.children
            child.id ∉ keys(offspring_distances) && continue
            for (o_id, o_dist) in offspring_distances[child.id]
                distance = o_dist + 1
                distance > max_distance && continue
                offspring_distances[node.id][o_id] = distance
                min_node_id = min(node.id, o_id)
                max_node_id = max(node.id, o_id)
                pairwise_distances[pair_id] = (min_node_id, max_node_id, distance)
                pair_id += 1

            end
        end
        # compute pairwise distances between all offspring
        # first two loops: iterate over all pairs of children
        for (cidx1, child1) in enumerate(node.children[1:end-1])
            child1.id ∉ keys(offspring_distances) && continue
            for (cidx2, child2) in enumerate(node.children[cidx1+1:end])
                child2.id ∉ keys(offspring_distances) && continue
                # second two loops: iterate over all pairs of offspring between the two children
                for (o_id1, o_dist1) in offspring_distances[child1.id]
                    o_dist1 > max_distance && continue
                    for (o_id2, o_dist2) in offspring_distances[child2.id]
                        distance = o_dist1 + o_dist2 + 2
                        distance > max_distance && continue
                        min_node_id = min(o_id1, o_id2)
                        max_node_id = max(o_id1, o_id2)
                        pairwise_distances[pair_id] = (min_node_id, max_node_id, distance)
                        pair_id += 1
                    end
                end
            end
        end
    end

    # Convert pairwise_distances to a dictionary at the end to avoid rehashing
    pairwise_distances_dict = Dict{Tuple{Int, Int}, Int}((n1, n2) => d
                        for (n1, n2, d) in pairwise_distances[1:pair_id-1])

    # remove unreachable nodes from the tree
    if remove_unreachable_nodes
        # set parent of mrca to nothing
        # this allows the garbage collector to remove the entire tree from memory
        # except the MRCA and it's extant descendants
        if !isnothing(mrca) && !isnothing(tree.tree[mrca].parent)
            tree.tree[mrca].parent = nothing
        end
        # remove all genesis nodes that are not in offspring_distances
        tree.genesis = [node for node in tree.genesis if node.id ∈ keys(offspring_distances)]
        # remove all nodes that are not in offspring_distances
        for id in keys(tree.tree)
            if id ∉ keys(offspring_distances)
                delete!(tree.tree, id)
                delete!(tree.leaves, id)
            end
        end
    end
    mrca_distances = isnothing(mrca) ? Dict{Int, Int}() : offspring_distances[mrca]
    return mrca, pairwise_distances_dict, mrca_distances
end

function purge_unreachable_nodes!(tree::PhylogeneticTree, ids::Set{Int})
    """Remove all nodes that are not reachable from the set of ids. This keeps nodes all
    the way back to genesis.

    Params:
        tree::PhylogeneticTree: the tree to purge
        ids::Set{Int}: the set of IDs to start working up the tree
    """
    pq = PriorityQueue{Int, Int}(Base.Order.Reverse)
    for id in ids
        pq[id] = id
    end
    # figure out which nodes to keep
    reachable_nodes = Int[]
    while length(pq) > 0
        id = dequeue!(pq)
        if id in keys(tree.tree)
            node = tree.tree[id]
            push!(reachable_nodes, id)
            if !isnothing(node.parent)
                pq[node.parent.id] = tree.tree[id].parent.id
            end
        end
    end
    unreachable_nodes = setdiff(keys(tree.tree), reachable_nodes)
    # traverse tree and remove all nodes that are not reachable
    # We start from the top of the tree (highest node) and work our way down
    for unreachable_id in sort(unique(unreachable_nodes))
        node = tree.tree[unreachable_id]
        # delete leaf and genesis references
        delete!(tree.tree, unreachable_id)
        delete!(tree.leaves, unreachable_id)
        if node in tree.genesis
            tree.genesis = [g for g in tree.genesis if g != node]
        end
        # Remove reference from parent (which can be reachable) to unreachable node
        if !isnothing(node.parent)
            parent = node.parent
            parent.children = [child for child in parent.children if child.id != unreachable_nodes]
        end

        # We shouldn't need to recursively delete children, since they should be unreachable
        # and will be garbage collected.
    end
    @assert length(tree.tree) == length(reachable_nodes)
end<|MERGE_RESOLUTION|>--- conflicted
+++ resolved
@@ -1,10 +1,6 @@
 using DataStructures
 using Serialization
-<<<<<<< HEAD
-export serialize, deserialize
-=======
 export serialize, deserialize, purge_unreachable_nodes!
->>>>>>> 2e8aa3c2
 # This needs to be mutable to we can update the references 
 # to other nodes for the garbage collector
 mutable struct PhylogeneticNode
